--- conflicted
+++ resolved
@@ -5,19 +5,8 @@
 from pawn import Pawn
 from spot import Spot
 from arrow import Arrow
-<<<<<<< HEAD
-from kivy.properties import (
-    AliasProperty,
-    ReferenceListProperty,
-    DictProperty,
-    ObjectProperty,
-    NumericProperty,
-    StringProperty)
-from kivy.clock import Clock
-=======
 from kivy.graphics import Rectangle
 from kivy.properties import AliasProperty, StringProperty, DictProperty
->>>>>>> 83ef2876
 from kivy.uix.scrollview import ScrollView
 from kivy.uix.relativelayout import RelativeLayout
 from kivy.uix.image import Image
@@ -27,28 +16,6 @@
 
 
 class Wallpaper(Image):
-<<<<<<< HEAD
-    texture = AliasProperty(
-        lambda self: self.board.get_texture(),
-        lambda self, v: None)
-    width = AliasProperty(
-        lambda self: self.texture.width,
-        lambda self, v: None,
-        bind=('texture',))
-    height = AliasProperty(
-        lambda self: self.texture.height,
-        lambda self, v: None,
-        bind=('texture',))
-    size = ReferenceListProperty(width, height)
-    norm_image_size = AliasProperty(
-        lambda self: self.size,
-        lambda self, v: None,
-        bind=('size',))
-    def __init__(self, board, **kwargs):
-        self.board = board
-        Image.__init__(self, **kwargs)
-        self.bind(texture=self.board.rowdict)
-=======
     def __init__(self, board, **kwargs):
         self.board = board
         starttex = self.board.get_texture()
@@ -58,7 +25,6 @@
     def upd_texture(self, instance, value):
         self.texture = self.board.get_texture()
         self.size = self.texture.size
->>>>>>> 83ef2876
 
 
 class Board(ScrollView):
@@ -75,16 +41,6 @@
     arrow_width = 1.4
     arrowhead_size = 10
     auto_bring_to_front = False
-<<<<<<< HEAD
-    spotdict = DictProperty({})
-    pawndict = DictProperty({})
-    arrowdict = DictProperty({})
-    closet = ObjectProperty()
-    dimension = ObjectProperty()
-    rowdict = AliasProperty(
-        lambda self: self.get_rowdict(),
-        lambda self, v: None)
-=======
     rowdict = DictProperty({})
     scroll_x = AliasProperty(
         lambda self: self._get_scroll_x(),
@@ -93,36 +49,15 @@
         lambda self: self._get_scroll_y(),
         lambda self, v: self._set_scroll_y(v))
     
->>>>>>> 83ef2876
 
     def __init__(self, **kwargs):
         self.selected = set()
-<<<<<<< HEAD
-        ScrollView.__init__(self, scroll_hint=(None, None), scroll_y=0.0, **kwargs)
-        Clock.schedule_once(self.populate, 0)
-
-    def get_texture(self):
-        if self.closet is not None and self.rowdict is not None:
-            return self.closet.get_texture(self.rowdict["wallpaper"])
-
-    def get_rowdict(self):
-        if self.dimension != None:
-            return self.closet.skeleton["board"][unicode(self.dimension)]
-
-    def populate(self, *args):
-        self.bind(rowdict=self.rowdict.touches)
-        self.size = self.get_texture().size
-        content = RelativeLayout(size=self.get_texture().size,
-                                 size_hint=(None, None))
-        wall = Wallpaper(self, size_hint=(None, None))
-=======
         self.upd_rowdict()
         self.closet.skeleton["board"][unicode(self.dimension)].bind(
             touches=self.upd_rowdict)
         wall = Wallpaper(self)
         ScrollView.__init__(self, size=wall.size, **kwargs)
         content = RelativeLayout(size=wall.size, size_hint=(None, None))
->>>>>>> 83ef2876
         content.add_widget(wall)
         if (
                 "spot_coords" in self.closet.skeleton and
@@ -146,13 +81,6 @@
             arrow = Arrow(board=self, portal=portal)
             self.arrowdict[unicode(portal)] = arrow
             content.add_widget(arrow)
-<<<<<<< HEAD
-        self.add_widget(content)
-=======
-        for spot in self.spotdict.itervalues():
-            content.add_widget(spot)
-        for pawn in self.pawndict.itervalues():
-            content.add_widget(pawn)
         self.add_widget(content)
     
     def __str__(self):
@@ -174,5 +102,4 @@
         self.rowdict = dict(self.closet.skeleton["board"][unicode(self)])
 
     def get_texture(self):
-        return self.closet.get_texture(self.rowdict["wallpaper"])
->>>>>>> 83ef2876
+        return self.closet.get_texture(self.rowdict["wallpaper"])