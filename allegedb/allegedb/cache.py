# This file is part of allegedb, a database abstraction for versioned graphs
# Copyright (c) Zachary Spector. public@zacharyspector.com
#
# This program is free software: you can redistribute it and/or modify
# it under the terms of the GNU Affero General Public License as published by
# the Free Software Foundation, either version 3 of the License, or
# (at your option) any later version.
#
# This program is distributed in the hope that it will be useful,
# but WITHOUT ANY WARRANTY; without even the implied warranty of
# MERCHANTABILITY or FITNESS FOR A PARTICULAR PURPOSE.  See the
# GNU Affero General Public License for more details.
#
# You should have received a copy of the GNU Affero General Public License
# along with this program.  If not, see <https://www.gnu.org/licenses/>.
"""Classes for in-memory storage and retrieval of historical graph data.
"""
from blinker import Signal
from .window import WindowDict, HistoryError
from collections import OrderedDict, deque


class UnloadedException(KeyError):
    def __init__(self, branch, turn, tick, *args, **kwargs):
        super().__init__(*args, **kwargs)
        self.branch = branch
        self.turn = turn
        self.tick = tick


class NotCached:
    """Singleton for values that are unknown due to not having been loaded

    Or possibly just not having been cached here yet, though I want to avoid
    that situation.

    """


uncached = NotCached()


class JournalContainer:
    def __init__(self, db):
        super().__init__()
        self.db = db
        self.settings = PickyDefaultDict(SettingsTurnDict)
        self.presettings = PickyDefaultDict(SettingsTurnDict)

    def store(self, *args):
        # overridden in LiSE.cache.InitializedJournalContainer
        entity, key, branch, turn, tick, prev, value = args[-7:]
        parent = args[:-7]
        settings_turns = self.settings[branch]
        presettings_turns = self.presettings[branch]
        if turn in settings_turns or turn in settings_turns.future():
            # These assertions hold for most caches but not for the contents
            # caches, and are therefore commented out.
            # assert turn in presettings_turns or turn in presettings_turns.future()
            setticks = settings_turns[turn]
            # assert tick not in setticks
            presetticks = presettings_turns[turn]
            # assert tick not in presetticks
            presetticks[tick] = parent + (entity, key, prev)
            setticks[tick] = parent + (entity, key, value)
        else:
            presettings_turns[turn] = {tick: parent + (entity, key, prev)}
            settings_turns[turn] = {tick: parent + (entity, key, value)}

    def truncate(self, branch, turn, tick, reverse=False):
        for mapp in (self.settings[branch], self.presettings[branch]):
            if turn in mapp:
                mapp[turn].truncate(tick, reverse=reverse)
            mapp.truncate(turn)


class FuturistWindowDict(WindowDict):
    """A WindowDict that does not let you rewrite the past."""
    __slots__ = ('_future', '_past')

    def __setitem__(self, rev, v):
        if hasattr(v, 'unwrap') and not hasattr(v, 'no_unwrap'):
            v = v.unwrap()
        if self._past is None:
            self._past = []
        if not self._past and not self._future:
            self._past.append((rev, v))
            return
        self.seek(rev)
        if self._future:
            raise HistoryError(
                "Already have some history after {}".format(rev)
            )
        if not self._past or rev > self._past[-1][0]:
            self._past.append((rev, v))
        elif rev == self._past[-1][0]:
            self._past[-1] = (rev, v)
        else:
            raise HistoryError(
                "Already have some history after {} "
                "(and my seek function is broken?)".format(rev)
            )
        if type(self._past) is list and len(self._past) > self.DEQUE_THRESHOLD:
            self._past = deque(self._past)
        if type(self._future) is list and len(self._future) > self.DEQUE_THRESHOLD:
            self._future = deque(self._future)


class TurnDict(FuturistWindowDict):
    __slots__ = ('_future', '_past')
    cls = FuturistWindowDict

    def __getitem__(self, rev):
        try:
            return super().__getitem__(rev)
        except KeyError:
            ret = self[rev] = FuturistWindowDict()
            return ret

    def __setitem__(self, turn, value):
        if type(value) is not FuturistWindowDict:
            value = FuturistWindowDict(value)
        super().__setitem__(turn, value)


class SettingsTurnDict(WindowDict):
    __slots__ = ('_future', '_past')
    cls = WindowDict

    def __getitem__(self, rev):
        try:
            return super().__getitem__(rev)
        except KeyError:
            ret = self[rev] = WindowDict()
            return ret

    def __setitem__(self, turn, value):
        if type(value) is not WindowDict:
            value = WindowDict(value)
        super().__setitem__(turn, value)


def _default_args_munger(self, k):
    return tuple()


def _default_kwargs_munger(self, k):
    return {}


class PickyDefaultDict(dict):
    """A ``defaultdict`` alternative that requires values of a specific type.

    Pass some type object (such as a class) to the constructor to
    specify what type to use by default, which is the only type I will
    accept.

    Default values are constructed with no arguments by default;
    supply ``args_munger`` and/or ``kwargs_munger`` to override this.
    They take arguments ``self`` and the unused key being looked up.

    """
    __slots__ = ['type', 'args_munger', 'kwargs_munger', 'parent', 'key']

    def __init__(
            self, type=object,
            args_munger=_default_args_munger,
            kwargs_munger=_default_kwargs_munger
    ):
        self.type = type
        self.args_munger = args_munger
        self.kwargs_munger = kwargs_munger

    def __getitem__(self, k):
        if k in self:
            return super(PickyDefaultDict, self).__getitem__(k)
        try:
            ret = self[k] = self.type(
                *self.args_munger(self, k),
                **self.kwargs_munger(self, k)
            )
        except TypeError:
            raise KeyError
        return ret

    def _create(self, v):
        return self.type(v)

    def __setitem__(self, k, v):
        if type(v) is not self.type:
            v = self._create(v)
        super(PickyDefaultDict, self).__setitem__(k, v)


class StructuredDefaultDict(dict):
    """A ``defaultdict``-like class that expects values stored at a specific depth.

    Requires an integer to tell it how many layers deep to go.
    The innermost layer will be ``PickyDefaultDict``, which will take the
    ``type``, ``args_munger``, and ``kwargs_munger`` arguments supplied
    to my constructor.

    """
    __slots__ = ['layer', 'type', 'args_munger', 'kwargs_munger', 'parent', 'key']

    def __init__(
            self, layers, type=object,
            args_munger=_default_args_munger,
            kwargs_munger=_default_kwargs_munger
    ):
        if layers < 1:
            raise ValueError("Not enough layers")
        self.layer = layers
        self.type = type
        self.args_munger = args_munger
        self.kwargs_munger = kwargs_munger

    def __getitem__(self, k):
        if k in self:
            return super(StructuredDefaultDict, self).__getitem__(k)
        if self.layer < 2:
            ret = PickyDefaultDict(
                self.type, self.args_munger, self.kwargs_munger
            )
        else:
            ret = StructuredDefaultDict(
                self.layer-1, self.type,
                self.args_munger, self.kwargs_munger
            )
        ret.parent = self
        ret.key = k
        super(StructuredDefaultDict, self).__setitem__(k, ret)
        return ret

    def __setitem__(self, k, v):
        if type(v) is StructuredDefaultDict:
            if (
                    v.layer == self.layer - 1
                    and v.type is self.type
                    and v.args_munger is self.args_munger
                    and v.kwargs_munger is self.kwargs_munger
            ):
                super().__setitem__(k, v)
                return
        elif type(v) is PickyDefaultDict:
            if (
                self.layer < 2
                and v.type is self.type
                and v.args_munger is self.args_munger
                and v.kwargs_munger is self.kwargs_munger
            ):
                super().__setitem__(k, v)
                return
        raise TypeError("Can't set layer {}".format(self.layer))


class Cache(object):
    """A data store that's useful for tracking graph revisions."""
    keycache_maxsize = 1024
    journal_container_cls = JournalContainer

    def __init__(self, db):
        self.db = db
        self.journal = self.journal_container_cls(db)
        self.keyframes = PickyDefaultDict(SettingsTurnDict)
        """Snapshots of my state at various times.
        
        Data prior to a keyframe may be unloaded if not in use.
        
        """
        self.loaded = {}
        """Tuples describing which parts of each branch are loaded.
        
        ``(earliest_turn, earliest_tick, latest_turn, latest_tick)``
        
        """
        self.parents = StructuredDefaultDict(3, TurnDict)
        """Entity data keyed by the entities' parents.

        An entity's parent is what it's contained in. When speaking of a node,
        this is its graph. When speaking of an edge, the parent is usually the
        graph and the origin in a pair, though for multigraphs the destination
        might be part of the parent as well.

        Deeper layers of this cache are keyed by branch and revision.

        """
        self.keys = StructuredDefaultDict(2, TurnDict)
        """Cache of entity data keyed by the entities themselves.

        That means the whole tuple identifying the entity is the
        top-level key in this cache here. The second-to-top level
        is the key within the entity.

        Deeper layers of this cache are keyed by branch, turn, and tick.

        """
        self.keycache = PickyDefaultDict(SettingsTurnDict)
        """Keys an entity has at a given turn and tick."""
        self.branches = StructuredDefaultDict(1, TurnDict)
        """A less structured alternative to ``keys``.

        For when you already know the entity and the key within it,
        but still need to iterate through history to find the value.

        """
        self.shallowest = OrderedDict()
        """A dictionary for plain, unstructured hinting."""
        self._kc_lru = OrderedDict()

    def load(self, data, validate=False, keyframe=False, cb=None):
        """Add a bunch of data. It doesn't need to be in chronological order.

        With ``validate=True``, raise ValueError if this results in an
        incoherent cache.

        If a callable ``cb`` is provided, it will be called with each row.
        It will also be passed my ``validate`` argument.

        """
        from collections import defaultdict, deque
        dd2 = defaultdict(lambda: defaultdict(list))
        for row in data:
            entity, key, branch, turn, tick, prev, value = row[-7:]
            dd2[branch][turn, tick].append(row)
        # Make keycaches and valcaches. Must be done chronologically
        # to make forwarding work.
        childbranch = self.db._childbranch
        branch2do = deque(['trunk'])
        if keyframe:
            # Even though we're still loading all the same data, putting it into
            # a keyframe rather than my special cache structures might be faster.
            # My cache structures are expensive to instantiate.
            # But all the same, it'd be better to save and load keyframes themselves.
            kftime = 'trunk', 0, 0
            kf = {}

            while branch2do:
                branch = branch2do.popleft()
                earliest_turn = earliest_tick = latest_turn = latest_tick = None
                dd2b = dd2[branch]
                # I think I could avoid sorting here
                for turn, tick in sorted(dd2b.keys()):
                    rows = dd2b[turn, tick]
                    for row in rows:
                        self.journal.store(*row)
                        kf[row[:-4]] = row[-1]
                        kftime = brnch, trn, tck = row[-4:-1]
                        if earliest_turn is None or (trn, tck) < (earliest_turn, earliest_tick):
                            (earliest_turn, earliest_tick) = (trn, tck)
                        if latest_turn is None or (trn, tck) > (latest_turn, latest_tick):
                            (latest_turn, latest_tick) = (trn, tck)
                        if cb:
                            cb(row, validate=validate)
                if branch in childbranch:
                    branch2do.extend(childbranch[branch])
<<<<<<< HEAD
                assert None not in (earliest_turn, earliest_tick, latest_turn, latest_tick)
                if branch in self.loaded:
                    earliest_turn2, earliest_tick2, latest_turn2, latest_tick2 \
                        = self.loaded[branch]
                    self.loaded[branch] = min((
                        (earliest_turn, earliest_tick), (earliest_turn2, earliest_tick2)
                    )) + max((
                        (latest_turn, latest_tick), (latest_turn2, latest_tick2)
                    ))
                else:
                    self.loaded[branch] = earliest_turn, earliest_tick, latest_turn, latest_tick
=======
                if None not in (earliest_turn, earliest_tick, latest_turn, latest_tick):
                    if branch in self.loaded:
                        earliest_turn2, earliest_tick2, latest_turn2, latest_tick2 \
                            = self.loaded[branch]
                        self.loaded[branch] = min((
                            (earliest_turn, earliest_tick), (earliest_turn2, earliest_tick2)
                        )) + max((
                            (latest_turn, latest_tick), (latest_turn2, latest_tick2)
                        ))
                    else:
                        self.loaded[branch] = earliest_turn, earliest_tick, latest_turn, latest_tick
>>>>>>> 76322a0e

            if not kf:
                return
            branch, turn, tick = kftime
            kfb = self.keyframes[branch]
            if turn in kfb:
                assert tick not in kfb[turn], "Already have a keyframe at {}, {}, {}".format(
                    branch, turn, tick
                )
            kfb[turn][tick] = kf
            return kf
        else:
            store = self._store
            while branch2do:
                branch = branch2do.popleft()
                earliest_turn = earliest_tick = latest_turn = latest_tick = None
                dd2b = dd2[branch]
                for turn, tick in sorted(dd2b.keys()):
                    if earliest_turn is None or (turn, tick) < (earliest_turn, earliest_tick):
                        (earliest_turn, earliest_tick) = (turn, tick)
                    if latest_turn is None or (turn, tick) > (latest_turn, latest_tick):
                        (latest_turn, latest_tick) = (turn, tick)
                    rows = dd2b[turn, tick]
                    for row in rows:
                        store(*row, planning=False, journal=True)
                        if cb:
                            cb(row, validate=validate)
                if branch in childbranch:
                    branch2do.extend(childbranch[branch])
<<<<<<< HEAD
                assert None not in (earliest_turn, earliest_tick, latest_turn, latest_tick)
                if branch in self.loaded:
                    earliest_turn2, earliest_tick2, latest_turn2, latest_tick2 \
                        = self.loaded[branch]
                    self.loaded[branch] = min((
                        (earliest_turn, earliest_tick), (earliest_turn2, earliest_tick2)
                    )) + max((
                        (latest_turn, latest_tick), (latest_turn2, latest_tick2)
                    ))
                else:
                    self.loaded[branch] = earliest_turn, earliest_tick, latest_turn, latest_tick
=======
                if None not in (earliest_turn, earliest_tick, latest_turn, latest_tick):
                    if branch in self.loaded:
                        earliest_turn2, earliest_tick2, latest_turn2, latest_tick2 \
                            = self.loaded[branch]
                        self.loaded[branch] = min((
                            (earliest_turn, earliest_tick), (earliest_turn2, earliest_tick2)
                        )) + max((
                            (latest_turn, latest_tick), (latest_turn2, latest_tick2)
                        ))
                    else:
                        self.loaded[branch] = earliest_turn, earliest_tick, latest_turn, latest_tick
>>>>>>> 76322a0e
            return dd2

    def unload(self, branch, turn, tick, direction='backward'):
        """Remove all data from before the time ``(turn, tick)`` in the given ``branch``.

        Or after that time, with ``direction='forward'``.

        """
        if direction not in {'forward', 'backward'}:
            raise ValueError("direction must be 'forward' or 'backward'")
        if branch in self.keyframes:
            trn, tck, _ = self.keyframes[branch]
            if (
                direction == 'forward' and (turn, tick) < (trn, tck)
            ) or (
                direction == 'backward' and (turn, tick) > (trn, tck)
            ):
                raise ValueError("Can't unload keyframe at {}".format((trn, tck)))
        # TODO: check if there's a keyframe sometime in the future when unloading backward
        # If there isn't, that whole branch subtree is unusable!
        earliest_turn, earliest_tick, latest_turn, latest_tick = self.loaded[branch]
        if (
            direction == 'backward' and (turn, tick) < (earliest_turn, earliest_tick)
        ) or (
            direction == 'forward' and (turn, tick) > (latest_turn, latest_tick)
        ):
            return
        keys = self.keys
        reverse = direction == 'backward'
        if turn == earliest_turn:
            mapps = [
                self.journal.settings[branch][turn],
                self.journal.presettings[branch][turn]
            ]
            for keysk in keys.values():
                if branch in keysk:
                    keyskb = keysk[branch]
                    if turn in keyskb:
                        mapps.append(keyskb[turn])
            for mapp in mapps:
                mapp.truncate(tick, reverse=reverse, inclusive=True)
        else:
            mapps = [
                self.journal.settings[branch],
                self.journal.presettings[branch]
            ]
            for keysk in keys.values():
                if branch in keysk:
                    mapps.append(keysk[branch])
            for mapp in mapps:
                if turn in mapp:
                    mappt = mapp[turn]
                    mappt.truncate(tick, reverse=reverse, inclusive=True)
                mapp.truncate(turn, reverse=reverse, inclusive=True)
        if reverse:
            self.loaded[branch] = turn, tick, latest_turn, latest_tick
        else:
            self.loaded[branch] = earliest_turn, earliest_tick, turn, tick

    def _valcache_lookup(self, cache, kfcache, branch, turn, tick):
        """Look up a value in a cache at a particular time.

        If, while travelling back in time, I encounter a keyframe in ``kfcache``,
        I'll return the value from it instead.

        """
        # why isn't this used in retrieve?
        if branch in kfcache and turn in kfcache[branch] and tick in kfcache[branch][turn]:
            return kfcache[branch][turn][tick][cache.key]
        if branch in cache:
            cacheb = cache[branch]
            if turn in cacheb:
                cachebt = cacheb[turn]
                if cachebt.rev_gettable(tick):
                    try:
                        return cachebt[tick]
                    except HistoryError as ex:
                        if ex.deleted:
                            return
                else:
                    try:
                        cachebt = cacheb[turn-1]
                        return cachebt[cachebt.end]
                    except HistoryError as ex:
                        if ex.deleted:
                            return
            elif cacheb.rev_gettable(turn):
                cachebt = cacheb[turn]
                try:
                    return cachebt[cachebt.end]
                except HistoryError as ex:
                    if ex.deleted:
                        return
        for b, r, t in self.db._iter_parent_btt(branch, turn, tick):
            if b in cache:
                cacheb = cache[b]
                if r in cacheb:
                    cachebr = cacheb[r]
                    if cachebr.rev_gettable(t):
                        return cachebr[t]
                    try:
                        cachebr = cacheb[r-1]
                        return cachebr[cachebr.end]
                    except HistoryError as ex:
                        if ex.deleted:
                            return
                elif cacheb.rev_gettable(r):
                    cachebr = cacheb[r]
                    try:
                        return cachebr[cachebr.end]
                    except HistoryError as ex:
                        if ex.deleted:
                            return
            if b in kfcache:
                kfcacheb = kfcache[b]
                if r in kfcacheb:
                    kfcachebr = kfcacheb[r]
                    if kfcachebr.rev_gettable(t):
                        return kfcachebr[t][cache.key]
                    elif kfcacheb.rev_gettable(r-1):
                        kfcachebr = kfcacheb[r-1]
                        return kfcachebr[kfcachebr.end][cache.key]
                elif kfcacheb.rev_gettable(r):
                    kfcachebr = kfcacheb[r]
                    return kfcachebr[kfcachebr.end][cache.key]

    def _get_keycachelike(self, keycache, keys, get_adds_dels, parentity, branch, turn, tick, *, forward):
        keycache_key = parentity + (branch,)
        if keycache_key in keycache and turn in keycache[keycache_key] and tick in keycache[keycache_key][turn]:
            return keycache[keycache_key][turn][tick]
        if forward:
            # Take valid values from the past of a keycache and copy them forward, into the present.
            # Assumes that time is only moving forward, never backward, never skipping any turns or ticks,
            # and any changes to the world state are happening through allegedb proper, meaning they'll all get cached.
            # In LiSE this means every change to the world state should happen inside of a call to
            # ``Engine.next_turn`` in a rule.
            if keycache_key in keycache and keycache[keycache_key].rev_gettable(turn):

                kc = keycache[keycache_key]
                if turn not in kc:
                    old_turn = kc.rev_before(turn)
                    old_turn_kc = kc[turn]
                    added, deleted = get_adds_dels(
                        keys[parentity], branch, turn, tick, stoptime=(
                            branch, old_turn, old_turn_kc.end
                        )
                    )
                    ret = old_turn_kc[old_turn_kc.end].union(added).difference(deleted)
                    # assert ret == get_adds_dels(keys[parentity], branch, turn, tick)[0]  # slow
                    new_turn_kc = WindowDict()
                    new_turn_kc[tick] = ret
                    kc[turn] = new_turn_kc
                    return ret
                kcturn = kc[turn]
                if tick not in kcturn:
                    if kcturn.rev_gettable(tick):
                        added, deleted = get_adds_dels(
                            keys[parentity], branch, turn, tick, stoptime=(
                                branch, turn, kcturn.rev_before(tick)
                            )
                        )
                        ret = kcturn[tick].union(added).difference(deleted)
                        # assert ret == get_adds_dels(keys[parentity], branch, turn, tick)[0]  # slow
                        kcturn[tick] = ret
                        return ret
                    else:
                        turn_before = kc.rev_before(turn)
                        tick_before = kc[turn_before].end
                        keys_before = kc[turn_before][tick_before]
                        added, deleted = get_adds_dels(
                            keys[parentity], branch, turn, tick, stoptime=(
                                branch, turn_before, tick_before
                            )
                        )
                        ret = kcturn[tick] = keys_before.union(added).difference(deleted)
                        # assert ret == get_adds_dels(keys[parentity], branch, turn, tick)[0]  # slow
                        return ret
                # assert kcturn[tick] == get_adds_dels(keys[parentity], branch, turn, tick)[0]  # slow
                return kcturn[tick]
            else:
                for (parbranch, parturn, partick) in self.db._iter_parent_btt(branch, turn, tick):
                    par_kc_key = parentity + (parbranch,)
                    if par_kc_key in keycache:
                        kcpkc = keycache[par_kc_key]
                        if parturn in kcpkc and kcpkc[parturn].rev_gettable(partick):
                            parkeys = kcpkc[parturn][partick]
                            break
                        elif kcpkc.rev_gettable(parturn-1):
                            partkeys = kcpkc[parturn-1]
                            parkeys = partkeys[partkeys.end]
                            break
                else:
                    parkeys = frozenset()
                kc = SettingsTurnDict()
                added, deleted = get_adds_dels(
                    keys[parentity], branch, turn, tick, stoptime=(
                        parbranch, parturn, partick
                    )
                )
                ret = parkeys.union(added).difference(deleted)
                kc[turn] = {tick: ret}
                keycache[keycache_key] = kc
                # assert ret == get_adds_dels(keys[parentity], branch, turn, tick)[0]  # slow
                return ret
        ret = frozenset(get_adds_dels(keys[parentity], branch, turn, tick)[0])
        if keycache_key in keycache:
            if turn in keycache[keycache_key]:
                keycache[keycache_key][turn][tick] = ret
            else:
                keycache[keycache_key][turn] = {tick: ret}
        else:
            kcc = SettingsTurnDict()
            kcc[turn][tick] = ret
            keycache[keycache_key] = kcc
        return ret

    def _get_keycache(self, parentity, branch, turn, tick, *, forward):
        self._lru_append(self.keycache, self._kc_lru, (parentity+(branch,), turn, tick), self.keycache_maxsize)
        return self._get_keycachelike(
            self.keycache, self.keys, self._get_adds_dels,
            parentity, branch, turn, tick, forward=forward
        )

    def _update_keycache(self, *args, forward):
        entity, key, branch, turn, tick, prev, value = args[-7:]
        parent = args[:-7]
        kc = self._get_keycache(parent + (entity,), branch, turn, tick, forward=forward)
        if value is None:
            kc = kc.difference((key,))
        else:
            kc = kc.union((key,))
        self.keycache[parent+(entity, branch)][turn][tick] = kc

    def _lru_append(self, kc, lru, kckey, maxsize):
        if kckey in lru:
            return
        while len(lru) >= maxsize:
            (peb, turn, tick), _ = lru.popitem(False)
            del kc[peb][turn][tick]
            if not kc[peb][turn]:
                del kc[peb][turn]
            if not kc[peb]:
                del kc[peb]
        lru[kckey] = True

    def _get_adds_dels(self, cache, branch, turn, tick, *, stoptime=None):
        added = set()
        deleted = set()
        for key, branches in cache.items():
            for (branc, trn, tck) in self.db._iter_parent_btt(branch, turn, tick, stoptime=stoptime):
                if branc not in branches or not branches[branc].rev_gettable(trn):
                    continue
                turnd = branches[branc]
                if trn in turnd:
                    if turnd[trn].rev_gettable(tck):
                        try:
                            if turnd[trn][tck] is not None:
                                added.add(key)
                                break
                        except HistoryError as ex:
                            if ex.deleted:
                                deleted.add(key)
                                break
                    else:
                        trn -= 1
                if not turnd.rev_gettable(trn):
                    break
                tickd = turnd[trn]
                try:
                    if tickd[tickd.end] is not None:
                        added.add(key)
                        break
                except HistoryError as ex:
                    if ex.deleted:
                        deleted.add(key)
                        break
        return added, deleted

    def store(self, *args, planning=None, forward=None):
        """Put a value in various dictionaries for later .retrieve(...).

        Needs at least five arguments, of which the -1th is the value
        to store, the -2th is the tick to store it at, the -3th
        is the turn to store it in, the -4th is the branch the
        revision is in, the -5th is the key the value is for,
        and the remaining arguments identify the entity that has
        the key, eg. a graph, node, or edge.

        With ``planning=True``, you will be permitted to alter
        "history" that takes place after the last non-planning
        moment of time, without much regard to consistency.
        Otherwise, contradictions will be handled by deleting
        everything after the present moment.

        """
        if planning is None:
            planning = self.db._planning
        if forward is None:
            forward = self.db._forward
        self._store(*args, planning=planning, journal=True)
        if not self.db._no_kc:
            self._update_keycache(*args, forward=forward)

    def _store(self, *args, planning, journal):
        entity, key, branch, turn, tick, prev, value = args[-7:]
        parent = args[:-7]
<<<<<<< HEAD
        if branch in self.loaded:
            early_turn, early_tick, late_turn, late_tick = self.loaded[branch]
        else:
            early_turn, early_tick = late_turn, late_tick = turn, tick
        if turn < early_turn:
            early_turn, early_tick = turn, tick
        elif turn > late_turn:
            late_turn, late_tick = turn, tick
        elif turn == early_turn:
            if tick < early_tick:
                early_tick = tick
        elif turn == late_turn:
            if tick > late_tick:
                late_tick = tick
        self.loaded[branch] = early_turn, early_tick, late_turn, late_tick
=======
>>>>>>> 76322a0e
        if parent:
            parentity = self.parents[parent][entity]
            if key in parentity:
                branches = parentity[key]
                assert branches is self.branches[parent+(entity, key)] is self.keys[parent+(entity,)][key]
                turns = branches[branch]
            else:
                branches = self.branches[parent+(entity, key)] \
                    = self.keys[parent+(entity,)][key] \
                    = parentity[key]
                turns = branches[branch]
        else:
            if (entity, key) in self.branches:
                branches = self.branches[entity, key]
                assert branches is self.keys[entity, ][key]
                turns = branches[branch]
            else:
                branches = self.branches[entity, key]
                self.keys[entity,][key] = branches
                turns = branches[branch]
        if planning:
            if turn in turns and tick < turns[turn].end:
                raise HistoryError(
                    "Already have some ticks after {} in turn {} of branch {}".format(
                        tick, turn, branch
                    )
                )
        else:
            # truncate settings
            self.journal.truncate(branch, turn, tick)
            if turn in turns:
                turns[turn].truncate(tick)
            turns.truncate(turn)
        if journal:
            self.journal.store(*args)
        self.shallowest[parent+(entity, key, branch, turn, tick)] = value
        while len(self.shallowest) > self.keycache_maxsize:
            self.shallowest.popitem(False)
        if turn in turns:
            the_turn = turns[turn]
            the_turn.truncate(tick)
            the_turn[tick] = value
        else:
            new = FuturistWindowDict()
            new[tick] = value
            turns[turn] = new
        if branch in self.loaded:
            earliest_turn, earliest_tick, latest_turn, latest_tick = self.loaded[branch]
            self.loaded[branch] = min((
                (earliest_turn, earliest_tick), (turn, tick)
            )) + max((
                (latest_turn, latest_tick), (turn, tick)
            ))
        else:
            self.loaded[branch] = turn, tick, turn, tick

    def _check_loaded(self, branch, turn, tick):
        if branch in self.loaded:
            earliest_turn, earliest_tick, latest_turn, latest_tick = self.loaded[branch]
            if (turn, tick) < (earliest_turn, earliest_tick):
                raise UnloadedException(
                    branch, turn, tick,
                    "The time {} is not loaded within the branch {}".format(
                        (turn, tick), branch
                    ))
        else:
            raise UnloadedException(
                branch, None, None,
                "The branch {} is not loaded".format(branch)
            )

    def retrieve(self, *args):
        """Get a value previously .store(...)'d.

        Needs at least five arguments. The -1th is the tick
        within the turn you want,
        the -2th is that turn, the -3th is the branch,
        and the -4th is the key. All other arguments identify
        the entity that the key is in.

        """
        shallowest = self.shallowest
        try:
            ret = shallowest[args]
            if ret is None:
                raise HistoryError("Set, then deleted", deleted=True)
            return ret
        except HistoryError:
            raise
        except KeyError:
            pass
        entity = args[:-4]
        key, branch, turn, tick = args[-4:]
        check_loaded = self._check_loaded
        check_loaded(branch, turn, tick)
        branches = self.branches
        if entity+(key,) in branches:
            if (
                branch in branches[entity+(key,)]
                and branches[entity+(key,)][branch].rev_gettable(turn)
            ):
                brancs = branches[entity+(key,)][branch]
                if turn in brancs:
                    if brancs[turn].rev_gettable(tick):
                        ret = brancs[turn][tick]
                        shallowest[args] = ret
                        return ret
                    elif brancs.rev_gettable(turn-1):
                        b1 = brancs[turn-1]
                        ret = b1[b1.end]
                        shallowest[args] = ret
                        return ret
                else:
                    ret = brancs[turn]
                    ret = ret[ret.end]
                    shallowest[args] = ret
                    return ret
        keyframes = self.keyframes
        # TODO: if there's a keyframe in this branch in the future, use it.
        for (b, r, t) in self.db._iter_parent_btt(branch):
            check_loaded(b, r, t)
            if entity+(key,) in branches:
                if (
                        b in branches[entity+(key,)]
                        and branches[entity+(key,)][b].rev_gettable(r)
                ):
                    brancs = branches[entity+(key,)][b]
                    if r in brancs and brancs[r].rev_gettable(t):
                        ret = shallowest[args] = brancs[r][t]
                        return ret
                    elif brancs.rev_gettable(r-1):
                        ret = brancs[r-1]
                        ret = shallowest[args] = ret[ret.end]
                        return ret
            if b in keyframes:
                trn, tck, kf = keyframes[b]
                if r > trn or (r == trn and t >= tck):
                    # may raise KeyError
                    ret = shallowest[args] = kf[entity + (key,)]
                    return ret
                else:
                    continue
        else:
            raise KeyError

    def iter_entities_or_keys(self, *args, forward=None):
        """Iterate over the keys an entity has, if you specify an entity.

        Otherwise iterate over the entities themselves, or at any rate the
        tuple specifying which entity.

        """
        if forward is None:
            forward = self.db._forward
        entity = args[:-3]
        branch, turn, tick = args[-3:]
        if self.db._no_kc:
            yield from self._get_adds_dels(self.keys[entity], branch, turn, tick)[0]
            return
        yield from self._get_keycache(entity, branch, turn, tick, forward=forward)
    iter_entities = iter_keys = iter_entity_keys = iter_entities_or_keys

    def count_entities_or_keys(self, *args, forward=None):
        """Return the number of keys an entity has, if you specify an entity.

        Otherwise return the number of entities.

        """
        if forward is None:
            forward = self.db._forward
        entity = args[:-3]
        branch, turn, tick = args[-3:]
        if self.db._no_kc:
            return len(self._get_adds_dels(self.keys[entity], branch, turn, tick)[0])
        return len(self._get_keycache(entity, branch, turn, tick, forward=forward))
    count_entities = count_keys = count_entity_keys = count_entities_or_keys

    def contains_entity_or_key(self, *args):
        """Check if an entity has a key at the given time, if entity specified.

        Otherwise check if the entity exists.

        """
        try:
            return self.retrieve(*args) is not None
        except KeyError:
            return False
    contains_entity = contains_key = contains_entity_key \
                    = contains_entity_or_key


class NodesCache(Cache):
    """A cache for remembering whether nodes exist at a given time."""

    def store(self, graph, node, branch, turn, tick, ex, *, planning=None, forward=None):
        return super().store(graph, node, branch, turn, tick, not ex, ex or None, planning=planning, forward=forward)


class EdgesCache(Cache):
    """A cache for remembering whether edges exist at a given time."""
    @property
    def successors(self):
        return self.parents

    def __init__(self, db):
        Cache.__init__(self, db)
        self.destcache = PickyDefaultDict(SettingsTurnDict)
        self.origcache = PickyDefaultDict(SettingsTurnDict)
        self.predecessors = StructuredDefaultDict(3, TurnDict)
        self._origcache_lru = OrderedDict()
        self._destcache_lru = OrderedDict()

    def _adds_dels_sucpred(self, cache, branch, turn, tick, *, stoptime=None):
        added = set()
        deleted = set()
        for node, nodes in cache.items():
            addidx, delidx = self._get_adds_dels(nodes, branch, turn, tick, stoptime=stoptime)
            if addidx:
                assert not delidx
                added.add(node)
            elif delidx:
                assert delidx and not addidx
                deleted.add(node)
        return added, deleted

    def _get_destcache(self, graph, orig, branch, turn, tick, *, forward):
        self._lru_append(self.destcache, self._destcache_lru, ((graph, orig, branch), turn, tick), self.keycache_maxsize)
        return self._get_keycachelike(
            self.destcache, self.successors, self._adds_dels_sucpred, (graph, orig),
            branch, turn, tick, forward=forward
        )

    def _get_origcache(self, graph, dest, branch, turn, tick, *, forward):
        self._lru_append(self.origcache, self._origcache_lru, ((graph, dest, branch), turn, tick), self.keycache_maxsize)
        return self._get_keycachelike(
            self.origcache, self.predecessors, self._adds_dels_sucpred, (graph, dest),
            branch, turn, tick, forward=forward
        )

    def iter_successors(self, graph, orig, branch, turn, tick, *, forward=None):
        """Iterate over successors of a given origin node at a given time."""
        if self.db._no_kc:
            yield from self._adds_dels_sucpred(self.successors[graph, orig], branch, turn, tick)[0]
            return
        if forward is None:
            forward = self.db._forward
        yield from self._get_destcache(graph, orig, branch, turn, tick, forward=forward)

    def iter_predecessors(self, graph, dest, branch, turn, tick, *, forward=None):
        """Iterate over predecessors to a given destination node at a given time."""
        if self.db._no_kc:
            yield from self._adds_dels_sucpred(self.predecessors[graph, dest], branch, turn, tick)[0]
            return
        if forward is None:
            forward = self.db._forward
        yield from self._get_origcache(graph, dest, branch, turn, tick, forward=forward)

    def count_successors(self, graph, orig, branch, turn, tick, *, forward=None):
        """Return the number of successors to a given origin node at a given time."""
        if self.db._no_kc:
            return len(self._adds_dels_sucpred(self.successors[graph, orig], branch, turn, tick)[0])
        if forward is None:
            forward = self.db._forward
        return len(self._get_destcache(graph, orig, branch, turn, tick, forward=forward))

    def count_predecessors(self, graph, dest, branch, turn, tick, *, forward=None):
        """Return the number of predecessors from a given destination node at a given time."""
        if self.db._no_kc:
            return len(self._adds_dels_sucpred(self.predecessors[graph, dest], branch, turn, tick)[0])
        if forward is None:
            forward = self.db._forward
        return len(self._get_origcache(graph, dest, branch, turn, tick, forward=forward))

    def has_successor(self, graph, orig, dest, branch, turn, tick):
        """Return whether an edge connects the origin to the destination at the given time."""
        try:
            return self.retrieve(graph, orig, dest, 0, branch, turn, tick) is not None
        except KeyError:
            return False

    def has_predecessor(self, graph, dest, orig, branch, turn, tick):
        """Return whether an edge connects the destination to the origin at the given time."""
        try:
            return self.retrieve(graph, orig, dest, 0, branch, turn, tick) is not None
        except KeyError:
            return False

    def store(self, graph, orig, dest, idx, branch, turn, tick, ex, *, planning=None, forward=None):
        super().store(graph, orig, dest, idx, branch, turn, tick, not ex, ex, planning=planning, forward=forward)

    def _store(self, graph, orig, dest, idx, branch, turn, tick, prev, ex, *, planning, journal):
        if prev == ex:
            return
        Cache._store(self, graph, orig, dest, idx, branch, turn, tick, prev, ex or None,
                     planning=planning, journal=journal)
        self.predecessors[(graph, dest)][orig][idx][branch][turn] \
            = self.successors[graph, orig][dest][idx][branch][turn]
        if ex:
            assert self.has_successor(graph, orig, dest, branch, turn, tick)
            assert self.has_predecessor(graph, dest, orig, branch, turn, tick)


class DataSwapper:
    """Gets and sets data, caching as needed."""
    def __init__(self, cache, saver, loader):
        self.cache = cache
        self.saver = saver
        self.loader = loader

    def store(self, *args, planning=None, forward=None):
        self.saver(*args)
        self.cache.store(*args, planning=planning, forward=forward)

    def retrieve(self, *args):
        try:
            return self.cache.retrieve(*args)
        except UnloadedException:
<<<<<<< HEAD
            self.load(*args[-3:])
            return self.cache.retrieve(*args)

    def load(self, branch, turn, tick):
        raise NotImplementedError
=======
            # Load the last keyframe prior to the timestamp requested
            # Then load everything between that keyframe and the earliest loaded moment.
            # Eventually I'd like to also support loading a nearby keyframe *after* the timestamp requested,
            # and playing the journal *backwards* ... but it seems like a pain.
            # This means I'll have to load stuff from an earlier branch, probably,
            # or even all the way back to the beginning
            val = self.loader(*args)
            args += (val,)
            self.cache.store(*args)
            return val
>>>>>>> 76322a0e

    def iter_entities_or_keys(self, *args, forward=None):
        __doc__ = Cache.iter_entities_or_keys.__doc__
        try:
            return self.cache.iter_entities_or_keys(*args, forward=forward)
<<<<<<< HEAD
        except UnloadedException:
            self.load(*args[-3])  # actually expand the window of what's loaded
            return self.cache.iter_entities_or_keys(*args, forward=forward)
=======
>>>>>>> 76322a0e
    iter_entities = iter_keys = iter_entities_or_keys

    def count_entities_or_keys(self, *args, forward=None):
        __doc__ = Cache.count_entities_or_keys.__doc__
        return self.cache.count_entities_or_keys(*args, forward=forward)
    count_entities = count_keys = count_entities_or_keys


class EdgesDataSwapper(DataSwapper):
    def iter_successors(self, graph, orig, branch, turn, tick, *, forward=None):
        __doc__ = EdgesCache.iter_successors.__doc__
        return self.cache.iter_successors(graph, orig, branch, turn, tick, forward=forward)

    def iter_predecessors(self, graph, dest, branch, turn, tick, *, forward=None):
        __doc__ = EdgesCache.iter_predecessors.__doc__
        return self.cache.iter_predecessors(graph, dest, branch, turn, tick, forward=forward)

    def count_successors(self, graph, orig, branch, turn, tick, *, forward=None):
        __doc__ = EdgesCache.count_successors.__doc__
        return self.cache.count_successors(graph, orig, branch, turn, tick, forward=forward)

    def count_predecessors(self, graph, dest, branch, turn, tick, *, forward=None):
        __doc__ = EdgesCache.count_predecessors.__doc__
        return self.cache.count_predecessors(graph, dest, branch, turn, tick, forward=forward)

    def has_successor(self, graph, orig, dest, branch, turn, tick):
        __doc__ = EdgesCache.has_successor.__doc__
        return self.cache.has_successor(graph, orig, dest, branch, turn, tick)

    def has_predecessor(self, graph, dest, orig, branch, turn, tick):
        __doc__ = EdgesCache.has_predecessor.__doc__
        return self.cache.has_predecessor(graph, dest, orig, branch, turn, tick)<|MERGE_RESOLUTION|>--- conflicted
+++ resolved
@@ -354,19 +354,6 @@
                             cb(row, validate=validate)
                 if branch in childbranch:
                     branch2do.extend(childbranch[branch])
-<<<<<<< HEAD
-                assert None not in (earliest_turn, earliest_tick, latest_turn, latest_tick)
-                if branch in self.loaded:
-                    earliest_turn2, earliest_tick2, latest_turn2, latest_tick2 \
-                        = self.loaded[branch]
-                    self.loaded[branch] = min((
-                        (earliest_turn, earliest_tick), (earliest_turn2, earliest_tick2)
-                    )) + max((
-                        (latest_turn, latest_tick), (latest_turn2, latest_tick2)
-                    ))
-                else:
-                    self.loaded[branch] = earliest_turn, earliest_tick, latest_turn, latest_tick
-=======
                 if None not in (earliest_turn, earliest_tick, latest_turn, latest_tick):
                     if branch in self.loaded:
                         earliest_turn2, earliest_tick2, latest_turn2, latest_tick2 \
@@ -378,7 +365,6 @@
                         ))
                     else:
                         self.loaded[branch] = earliest_turn, earliest_tick, latest_turn, latest_tick
->>>>>>> 76322a0e
 
             if not kf:
                 return
@@ -408,19 +394,6 @@
                             cb(row, validate=validate)
                 if branch in childbranch:
                     branch2do.extend(childbranch[branch])
-<<<<<<< HEAD
-                assert None not in (earliest_turn, earliest_tick, latest_turn, latest_tick)
-                if branch in self.loaded:
-                    earliest_turn2, earliest_tick2, latest_turn2, latest_tick2 \
-                        = self.loaded[branch]
-                    self.loaded[branch] = min((
-                        (earliest_turn, earliest_tick), (earliest_turn2, earliest_tick2)
-                    )) + max((
-                        (latest_turn, latest_tick), (latest_turn2, latest_tick2)
-                    ))
-                else:
-                    self.loaded[branch] = earliest_turn, earliest_tick, latest_turn, latest_tick
-=======
                 if None not in (earliest_turn, earliest_tick, latest_turn, latest_tick):
                     if branch in self.loaded:
                         earliest_turn2, earliest_tick2, latest_turn2, latest_tick2 \
@@ -432,7 +405,6 @@
                         ))
                     else:
                         self.loaded[branch] = earliest_turn, earliest_tick, latest_turn, latest_tick
->>>>>>> 76322a0e
             return dd2
 
     def unload(self, branch, turn, tick, direction='backward'):
@@ -739,7 +711,6 @@
     def _store(self, *args, planning, journal):
         entity, key, branch, turn, tick, prev, value = args[-7:]
         parent = args[:-7]
-<<<<<<< HEAD
         if branch in self.loaded:
             early_turn, early_tick, late_turn, late_tick = self.loaded[branch]
         else:
@@ -755,8 +726,6 @@
             if tick > late_tick:
                 late_tick = tick
         self.loaded[branch] = early_turn, early_tick, late_turn, late_tick
-=======
->>>>>>> 76322a0e
         if parent:
             parentity = self.parents[parent][entity]
             if key in parentity:
@@ -1074,35 +1043,19 @@
         try:
             return self.cache.retrieve(*args)
         except UnloadedException:
-<<<<<<< HEAD
             self.load(*args[-3:])
             return self.cache.retrieve(*args)
 
     def load(self, branch, turn, tick):
         raise NotImplementedError
-=======
-            # Load the last keyframe prior to the timestamp requested
-            # Then load everything between that keyframe and the earliest loaded moment.
-            # Eventually I'd like to also support loading a nearby keyframe *after* the timestamp requested,
-            # and playing the journal *backwards* ... but it seems like a pain.
-            # This means I'll have to load stuff from an earlier branch, probably,
-            # or even all the way back to the beginning
-            val = self.loader(*args)
-            args += (val,)
-            self.cache.store(*args)
-            return val
->>>>>>> 76322a0e
 
     def iter_entities_or_keys(self, *args, forward=None):
         __doc__ = Cache.iter_entities_or_keys.__doc__
         try:
             return self.cache.iter_entities_or_keys(*args, forward=forward)
-<<<<<<< HEAD
         except UnloadedException:
             self.load(*args[-3])  # actually expand the window of what's loaded
             return self.cache.iter_entities_or_keys(*args, forward=forward)
-=======
->>>>>>> 76322a0e
     iter_entities = iter_keys = iter_entities_or_keys
 
     def count_entities_or_keys(self, *args, forward=None):
