# This file is part of allegedb, a database abstraction for versioned graphs
# Copyright (c) Zachary Spector. ZacharySpector@gmail.com
"""Classes for in-memory storage and retrieval of historical graph data.

The main one to use is ``Cache``, mostly for its ``store`` and ``retrieve``
methods. But if you need to store historical data some other way,
you might want to store it in a ``WindowDict``.

"""
from copy import copy as copier
from collections import defaultdict, deque, MutableMapping, KeysView, ItemsView, ValuesView


class HistoryError(KeyError):
    """You tried to access the past in a bad way."""

    def __init__(self, *args, deleted=False):
        super().__init__(*args)
        self.deleted = deleted


def within_history(rev, windowdict):
    """Return whether the windowdict has history at the revision."""
    if not (windowdict._past or windowdict._future):
        return False
    begin = windowdict._past[0][0] if windowdict._past else \
            windowdict._future[0][0]
    end = windowdict._future[-1][0] if windowdict._future else \
          windowdict._past[-1][0]
    return begin <= rev <= end


class WindowDictKeysView(KeysView):
    """Look through all the keys a WindowDict contains."""
    def __contains__(self, rev):
        if not within_history(rev, self._mapping):
            return False
        for mrev, mv in self._mapping._past:
            if mrev == rev:
                return True
        for mrev, mv in self._mapping._future:
            if mrev == rev:
                return True
        return False

    def __iter__(self):
        for rev, v in self._mapping._past:
            yield rev
        for rev, v in self._mapping._future:
            yield rev


class WindowDictItemsView(ItemsView):
    """Look through everything a WindowDict contains."""
    def __contains__(self, item):
        (rev, v) = item
        if not within_history(rev, self._mapping):
            return False
        for mrev, mv in self._mapping._past:
            if mrev == rev:
                return mv == v
        for mrev, mv in self._mapping._future:
            if mrev == rev:
                return mv == v
        return False

    def __iter__(self):
        yield from self._mapping._past
        yield from self._mapping._future


class WindowDictValuesView(ValuesView):
    """Look through all the values that a WindowDict contains."""
    def __contains__(self, value):
        for rev, v in self._mapping._past:
            if v == value:
                return True
        for rev, v in self._mapping._future:
            if v == value:
                return True
        return False

    def __iter__(self):
        for rev, v in self._mapping._past:
            yield v
        for rev, v in self._mapping._future:
            yield v


class WindowDict(MutableMapping):
    """A dict that keeps every value that a variable has had over time.

    Look up a revision number in this dict and it will give you the
    effective value as of that revision. Keys should always be
    revision numbers. Once a key is set, all greater keys are
    considered to be in this dict unless the value is ``None``. Keys
    after that one aren't "set" until one's value is non-``None``
    again.

    Optimized for the cases where you look up the same revision
    repeatedly, or its neighbors.

    """

    def seek(self, rev):
        """Arrange the caches to help look up the given revision."""
        # TODO: binary search? Perhaps only when one or the other
        # deque is very large?
        if self._past and self._past[-1][0] <= rev and (
                not self._future or self._future[0][0] > rev
        ):
            return
        while self._future and self._future[0][0] <= rev:
            self._past.append(self._future.popleft())
        while self._past and self._past[-1][0] > rev:
            self._future.appendleft(self._past.pop())

    def has_exact_rev(self, rev):
        """Return whether I have a value at this exact revision."""
        if not within_history(rev, self):
            return False
        self.seek(rev)
        return self._past and self._past[-1][0] == rev

    def rev_before(self, rev):
        """Return the latest past rev on which the value changed."""
        self.seek(rev)
        if self._past:
            return self._past[-1][0]

    def rev_after(self, rev):
        """Return the earliest future rev on which the value will change."""
        self.seek(rev)
        if self._future:
            return self._future[0][0]

    def truncate(self, rev):
<<<<<<< HEAD
=======
        self.seek(rev)
        self._future = deque()
>>>>>>> 886702ab

    @property
    def beginning(self):
        if self._past:
            return self._past[0][0]
        elif self._future:
            return self._future[0][0]
        else:
            raise HistoryError("No history yet")

    @property
    def end(self):
        if self._future:
            return self._future[-1][0]
        elif self._past:
            return self._past[-1][0]
        else:
            raise HistoryError("No history yet")

    def keys(self):
        return WindowDictKeysView(self)

    def items(self):
        return WindowDictItemsView(self)

    def values(self):
        return WindowDictValuesView(self)

    def __init__(self, data={}):
        self._past = deque(sorted(data.items()))
        self._future = deque()

    def __iter__(self):
        for (rev, v) in self._past:
            yield rev
        for (rev, v) in self._future:
            yield rev

    def __contains__(self, item):
        if self._past:
            return item >= self._past[0][0]
        elif self._future:
            return item >= self._future[0][0]
        else:
            return False

    def __len__(self):
        return len(self._past) + len(self._future)

    def __getitem__(self, rev):
        self.seek(rev)
        if not self._past:
            raise HistoryError(
                "Revision {} is before the start of history".format(rev)
            )
        ret = self._past[-1][1]
        if ret is None:
            raise HistoryError("Set, then deleted", deleted=True)
        return ret

    def __setitem__(self, rev, v):
        if not self._past and not self._future:
            self._past.append((rev, v))
        elif self._past and rev < self._past[0][0]:
            self._past.appendleft((rev, v))
        elif self._past and rev == self._past[0][0]:
            self._past[0] = (rev, v)
        else:
            self.seek(rev)
            if not self._past:
                self._past.append((rev, v))
            elif self._past[-1][0] == rev:
                self._past[-1] = (rev, v)
            else:
                assert self._past[-1][0] < rev
                self._past.append((rev, v))

    def __delitem__(self, rev):
        # Not checking for rev's presence at the beginning because
        # to do so would likely require iterating thru history,
        # which I have to do anyway in deleting.
        # But handle degenerate case.
        if not within_history(rev, self):
            raise HistoryError("Rev outside of history: {}".format(rev))
        name = '_past' if self._past and rev <= self._past[-1][0] else '_future'
        stack = getattr(self, name)
        waste = deque()
        setattr(self, name, waste)
        deleted = False
        while stack:
            (r, v) = stack.popleft()
            if r != rev:
                waste.append((r, v))
            else:
                assert not deleted
                deleted = True
        if not deleted:
            raise HistoryError("Rev not present: {}".format(rev))

    def __repr__(self):
        ret = {
            rev: v for (rev, v) in self._past
        }
        ret.update({
            rev: v for (rev, v) in self._future
        })
        return "{}({})".format(self.__class__.__name__, ret)


class FuturistWindowDict(WindowDict):
    """A WindowDict that does not let you rewrite the past."""

    def __setitem__(self, rev, v):
        if not self._past and not self._future:
            self._past.append((rev, v))
            return
        self.seek(rev)
        if self._future:
            raise HistoryError(
                "Already have some history after {}".format(rev)
            )
        if not self._past or rev > self._past[-1][0]:
            self._past.append((rev, v))
        elif rev == self._past[-1][0]:
            self._past[-1] = (rev, v)
        else:
            raise HistoryError(
                "Already have some history after {} "
                "(and my seek function is broken?)".format(rev)
            )


class TurnDict(FuturistWindowDict):
    cls = FuturistWindowDict

    def __getitem__(self, rev):
        try:
            return super().__getitem__(rev)
        except KeyError:
            ret = self[rev] = self.cls()
            return ret

    def __setitem__(self, turn, value):
        if not isinstance(value, self.cls):
            value = self.cls(value)
        super().__setitem__(turn, value)


class PickyDefaultDict(dict):
    """A ``defaultdict`` alternative that requires values of a specific type.

    Pass some type object (such as a class) to the constructor to
    specify what type to use by default, which is the only type I will
    accept.

    Default values are constructed with no arguments by default;
    supply ``args_munger`` and/or ``kwargs_munger`` to override this.
    They take arguments ``self`` and the unused key being looked up.

    """
    __slots__ = ['type', 'args_munger', 'kwargs_munger', 'parent', 'key']

    def __init__(
            self, type=object,
            args_munger=lambda self, k: tuple(),
            kwargs_munger=lambda self, k: dict()
    ):
        self.type = type
        self.args_munger = args_munger
        self.kwargs_munger = kwargs_munger

    def __getitem__(self, k):
        if k in self:
            return super(PickyDefaultDict, self).__getitem__(k)
        ret = self[k] = self.type(
            *self.args_munger(self, k),
            **self.kwargs_munger(self, k)
        )
        return ret

    def __setitem__(self, k, v):
        if not isinstance(v, self.type):
            v = self.type(v)
        super(PickyDefaultDict, self).__setitem__(k, v)


class StructuredDefaultDict(dict):
    """A ``defaultdict``-like class that expects values stored at a specific depth.

    Requires an integer to tell it how many layers deep to go.
    The innermost layer will be ``PickyDefaultDict``, which will take the
    ``type``, ``args_munger``, and ``kwargs_munger`` arguments supplied
    to my constructor.

    This will never accept manual assignments at any layer but the deepest.

    """
    __slots__ = ['layer', 'type', 'args_munger', 'kwargs_munger', 'parent', 'key']

    def __init__(
            self, layers, type=object,
            args_munger=lambda self, k: tuple(),
            kwargs_munger=lambda self, k: dict()
    ):
        if layers < 1:
            raise ValueError("Not enough layers")
        self.layer = layers
        self.type = type
        self.args_munger = args_munger
        self.kwargs_munger = kwargs_munger

    def __getitem__(self, k):
        if k in self:
            return super(StructuredDefaultDict, self).__getitem__(k)
        if self.layer < 2:
            ret = PickyDefaultDict(
                self.type, self.args_munger, self.kwargs_munger
            )
        else:
            ret = StructuredDefaultDict(
                self.layer-1, self.type,
                self.args_munger, self.kwargs_munger
            )
        ret.parent = self
        ret.key = k
        super(StructuredDefaultDict, self).__setitem__(k, ret)
        return ret

    def __setitem__(self, k, v):
        raise TypeError("Can't set layer {}".format(self.layer))


class Cache(object):
    """A data store that's useful for tracking graph revisions."""
    __slots__ = ['db', 'parents', 'keys', 'keycache', 'branches', 'shallow', 'shallower', 'shallowest']

    def __init__(self, db):
        self.db = db
        self.parents = StructuredDefaultDict(3, TurnDict)
        """Entity data keyed by the entities' parents.

        An entity's parent is what it's contained in. When speaking of a node,
        this is its graph. When speaking of an edge, the parent is usually the
        graph and the origin in a pair, though for multigraphs the destination
        might be part of the parent as well.

        Deeper layers of this cache are keyed by branch and revision.

        """
        self.keys = StructuredDefaultDict(2, TurnDict)
        """Cache of entity data keyed by the entities themselves.

        That means the whole tuple identifying the entity is the
        top-level key in this cache here. The second-to-top level
        is the key within the entity.

        Deeper layers of this cache are keyed by branch, turn, and tick.

        """
        self.keycache = PickyDefaultDict(TurnDict)
        """Keys an entity has at a given turn and tick."""
        self.branches = StructuredDefaultDict(1, TurnDict)
        """A less structured alternative to ``keys``.

        For when you already know the entity and the key within it,
        but still need to iterate through history to find the value.

        """
        self.shallow = PickyDefaultDict(TurnDict)
        """Less structured alternative to ``branches`` ."""
        self.shallower = PickyDefaultDict(WindowDict)
        """Even less structured alternative to ``shallow``."""
        self.shallowest = {}

    def load(self, data, validate=False):
        """Add a bunch of data. It doesn't need to be in chronological order."""
        def fw_upd(*args):
            self._forward_valcaches(*args, validate=validate)
            self._update_keycache(*args, validate=validate)
        store = self._store
        dd3 = defaultdict(lambda: defaultdict(lambda: defaultdict(list)))
        branch_end = defaultdict(lambda: 0)
        turn_end = defaultdict(lambda: 0)
        for row in data:
            entity, key, branch, turn, tick, value = row[-6:]
            branch_end[branch] = max((turn, branch_end[branch]))
            turn_end[branch, turn] = max((tick, turn_end[branch, turn]))
            dd3[branch][turn][tick].append(row)
            store(*row)
        real_branches = self.db._branches
        real_turn_end = self.db._turn_end
        for branch, end in branch_end.items():
            if branch not in real_branches:
                assert branch == 'trunk'

            parent, start_turn, start_tick, end_turn, end_tick = real_branches[branch]
            if end > end_turn:
                if (branch, end) in turn_end:
                    tick = turn_end[branch, end]
                elif (branch, end) in real_turn_end:
                    tick = real_turn_end[branch, end]
                else:
                    tick = 0
                real_branches[branch] = parent, start_turn, start_tick, end, tick
        for (branch, turn), end in turn_end.items():
            real_turn_end[branch, turn] = max((real_turn_end[branch, turn], end))
        # Make keycaches and valcaches. Must be done chronologically
        # to make forwarding work.
        childbranch = self.db._childbranch
        branch2do = deque(['trunk'])
        while branch2do:
            branch = branch2do.popleft()
            turns = branch_end[branch] + 1
            for turn in range(turns):
                ticks = turn_end[branch, turn] + 1
                for tick in range(ticks):
                    for row in dd3[branch][turn][tick]:
                        fw_upd(*row)
            if branch in childbranch:
                branch2do.extend(childbranch[branch])

    def _forward_valcache(self, cache, branch, turn, tick, copy=True):
        if branch in cache:
            try:
                turnd = cache[branch][turn]
                return turnd.get(tick, None)
            except HistoryError:
                return
        for b, r, t in self.db._iter_parent_btt(branch, turn, tick):
            if b in cache and r in cache[b] and t in cache[b][r]:
                try:
                    turnd = cache[b][r]
                    v = turnd[t]
                    if copy:
                        v = copier(v)
                    cache[branch][turn][0] = v
                except HistoryError as ex:
                    if ex.deleted:
                        cturnd = cache[branch][turn]
                        try:
                            cturnd[0] = None
                        except HistoryError:
                            cturnd[tick] = None
                        return
                    cache[branch][r][t] = v
                    return
        b, r, t, _, _ = self.db._branches[branch] if branch != 'trunk' else 'trunk', 0, 0, None, None
        cache[branch][r][t] = None

    def _forward_keycachelike(self, keycache, keys, slow_iter_keys, parentity, branch, turn, tick):
        # Take valid values from the past of a keycache and copy them forward, into the present.
        keycache_key = parentity + (branch,)
        if keycache_key in keycache:
            kc = keycache[keycache_key]
            try:
                if not kc.has_exact_rev(turn):
                    if tick == 0 and kc.rev_before(turn) == turn - 1:
                        # We had valid keys a turn ago. Reuse those.
                        old_turn_kc = kc[turn]
                        new_turn_kc = FuturistWindowDict()
                        keys = old_turn_kc[old_turn_kc.end]
                        new_turn_kc[0] = keys.copy()
                        kc[turn] = new_turn_kc
                    else:
                        kc[turn][tick] = set(slow_iter_keys(keys[parentity], branch, turn, tick))
                kcturn = kc[turn]
                if not kcturn.has_exact_rev(tick):
                    if kcturn.rev_before(tick) == tick - 1:
                        # We have keys from the previous tick. Use those.
                        kcturn[tick] = kcturn[tick - 1].copy()
                    else:
                        kcturn[tick] = set(slow_iter_keys(keys[parentity], branch, turn, tick))
                return kcturn[tick]
            except HistoryError:
                pass
        # this may throw out some valid cache if there's a gap; that's acceptable
        kc = keycache[keycache_key] = TurnDict()
        kc[turn][tick] = ret = set(slow_iter_keys(keys[parentity], branch, turn, tick))
        return ret

    def _forward_keycache(self, parentity, branch, turn, tick):
        return self._forward_keycachelike(self.keycache, self.keys, self._slow_iter_keys, parentity, branch, turn, tick)

    def _slow_iter_keys(self, cache, branch, turn, tick):
        for key, branches in cache.items():
            for (branc, trn, tck) in self.db._iter_parent_btt(branch, turn, tick):
                if branc not in branches or trn not in branches[branc]:
                    continue
                turnd = branches[branc]
                if turnd.has_exact_rev(trn):
                    if tck in turnd[trn]:
                        try:
                            if turnd[trn][tck] is not None:
                                yield key
                                break
                        except HistoryError as ex:
                            if ex.deleted:
                                break
                    else:
                        trn -= 1
                        if trn not in turnd:
                            break
                tickd = turnd[trn]
                try:
                    if tickd[tickd.end] is not None:
                        yield key
                        break
                except HistoryError as ex:
                    if ex.deleted:
                        break

    def store(self, *args, validate=False, planning=False):
        """Put a value in various dictionaries for later .retrieve(...).

        Needs at least five arguments, of which the -1th is the value
        to store, the -2th is the tick to store it at, the -3th
        is the turn to store it in, the -4th is the branch the
        revision is in, the -5th is the key the value is for,
        and the remaining arguments identify the entity that has
        the key, eg. a graph, node, or edge.

        """
        self._store(*args, planning=planning)
        self._forward_valcaches(*args, validate=validate)
        self._update_keycache(*args, validate=validate)

    def _update_keycache(self, *args, validate=False):
        entity, key, branch, turn, tick, value = args[-6:]
        parent = args[:-6]
        kc = self._forward_keycache(parent + (entity,), branch, turn, tick)
        if value is None:
            kc.discard(key)
        else:
            kc.add(key)
        if validate:
            if parent:
                correct = set(self._slow_iter_keys(self.parents[parent][entity], branch, turn, tick))
                if kc != correct:
                    raise ValueError("Invalid parents cache")
            correct = set(self._slow_iter_keys(self.keys[parent+(entity,)], branch, turn, tick))
            if kc != correct:
                raise ValueError("Invalid keys cache")

    def _store(self, *args, planning=False):
        entity, key, branch, turn, tick, value = args[-6:]
        parent = args[:-6]
        if parent:
            parents = self.parents[parent][entity][key][branch]
            if parents.has_exact_rev(turn):
                parents[turn][tick] = value
            else:
                newp = FuturistWindowDict()
                newp[tick] = value
                parents[turn] = newp
        branches = self.branches[parent+(entity, key)][branch]
        if planning and turn < branches.end:
            raise HistoryError(
                "Can't plan for the past. "
                "Already have some turns after {} in branch {}".format(
                    turn, branch
                )
            )
        if branches.has_exact_rev(turn):
            if turn < branches.end:
                # deal with the paradox by erasing history after this turn
                branches.seek(turn)
                branches._future = deque()

            branchesturn = branches[turn]
            if tick <= branchesturn.end:
                raise HistoryError(
                    "Already have some ticks after {} in turn {} of branch {}".format(
                        tick, turn, branch
                    )
                )
            branchesturn[tick] = value
        else:
            newb = FuturistWindowDict()
            newb[tick] = value
            branches[turn] = newb
        keys = self.keys[parent+(entity,)][key][branch]
        if keys.has_exact_rev(turn):
            keys[turn][tick] = value
        else:
            newt = FuturistWindowDict()
            newt[tick] = value
            keys[turn] = newt
        shallow = self.shallow[parent+(entity, key, branch)]
        if shallow.has_exact_rev(turn):
            shallow[turn][tick] = value
        else:
            news = FuturistWindowDict()
            news[tick] = value
            shallow[turn] = news
        self.shallower[parent+(entity, key, branch, turn)][tick] = value
        try:
            hash(parent+(entity, key, branch, turn, tick))
        except TypeError:
            pass
        self.shallowest[parent+(entity, key, branch, turn, tick)] = value

    def _forward_valcaches(self, *args, validate=False):
        entity, key, branch, turn, tick, value = args[-6:]
        parent = args[:-6]
        if parent and branch not in self.parents[parent][entity][key]:
            self._forward_valcache(
                self.parents[parent][entity][key], branch, turn, tick
            )
        if branch not in self.keys[parent+(entity,)][key]:
            self._forward_valcache(
                self.keys[parent+(entity,)][key], branch, turn, tick
            )
        if branch not in self.branches[parent+(entity, key)]:
            self._forward_valcache(
                self.branches[parent+(entity, key)], branch, turn, tick
            )

    def retrieve(self, *args):
        """Get a value previously .store(...)'d.

        Needs at least five arguments. The -1th is the tick
        within the turn you want,
        the -2th is that turn, the -3th is the branch,
        and the -4th is the key. All other arguments identify
        the entity that the key is in.

        """
        try:
            ret = self.shallowest[args]
            if ret is None:
                raise HistoryError("Set, then deleted", deleted=True)
            return ret
        except KeyError:
            pass
        entity = args[:-4]
        key, branch, turn, tick = args[-4:]
        if entity+(key, branch, turn) in self.shallower and \
                self.shallower[entity+(key, branch, turn)].has_exact_rev(tick):
            ret = self.shallowest[args] \
                = self.shallower[entity+(key, branch, turn)][tick]
            return ret
        if entity+(key, branch) in self.shallow and \
                self.shallow[entity+(key, branch)].has_exact_rev(turn) and \
                tick in self.shallow[entity+(key, branch)][turn]:
            ret = self.shallowest[args] \
                = self.shallower[entity+(key, branch, turn)][tick] \
                = self.shallow[entity + (key, branch)][turn].get(tick)
            return ret
        for (b, r, t) in self.db._iter_parent_btt(branch):
            if (
                    b in self.branches[entity+(key,)]
                    and r in self.branches[entity+(key,)][b]
            ):
                brancs = self.branches[entity+(key,)][b]
                if brancs.has_exact_rev(r) and t in brancs[r]:
                    ret = brancs[r][t]
                else:
                    ret = brancs[r]
                    ret = ret[ret.end]
                if args not in self.shallowest:
                    self.shallowest[args] = ret
                try:
                    self.shallower[entity+(key, branch, turn)][tick] = ret
                except HistoryError:
                    pass
                try:
                    self.shallow[entity+(key, branch)][turn][tick] = ret
                except HistoryError:
                    pass
                try:
                    self.keys[entity][key][branch][turn][tick] = ret
                except HistoryError:
                    pass
                return ret
        else:
            raise KeyError

    def iter_entities_or_keys(self, *args):
        """Iterate over the keys an entity has, if you specify an entity.

        Otherwise iterate over the entities themselves, or at any rate the
        tuple specifying which entity.

        Needs at least two arguments, the branch and the revision. Any
        that come before that will be taken to identify the entity.

        """
        entity = args[:-3]
        branch, turn, tick = args[-3:]
        self._forward_keycache(entity, branch, turn, tick)
        try:
            keys = self.keycache[entity+(branch,)][turn][tick]
        except KeyError:
            return
        yield from keys
    iter_entities = iter_keys = iter_entity_keys = iter_entities_or_keys

    def count_entities_or_keys(self, *args):
        """Return the number of keys an entity has, if you specify an entity.

        Otherwise return the number of entities.

        Needs at least two arguments, the branch and the revision. Any
        that come before that will be taken to identify the entity.

        """
        entity = args[:-3]
        branch, turn, tick = args[-3:]
        self._forward_keycache(entity, branch, turn, tick)
        try:
            return len(self.keycache[entity+(branch,)][turn][tick])
        except KeyError:
            return 0
    count_entities = count_keys = count_entity_keys = count_entities_or_keys

    def contains_entity_or_key(self, *args):
        """Check if an entity has a key at the given time, if entity specified.

        Otherwise check if the entity exists.

        Needs at least three arguments, the key, the branch, and the revision.
        Any that come before that will be taken to identify the entity.

        """
        try:
            return self.shallowest[args] is not None
        except KeyError:
            pass
        entity = args[:-4]
        key, branch, turn, tick = args[-4:]
        self._forward_keycache(entity, branch, turn, tick)
        try:
            keys = self.keycache[entity+(branch,)][turn][tick]
        except KeyError:
            return False
        return key in keys
    contains_entity = contains_key = contains_entity_key \
                    = contains_entity_or_key


class NodesCache(Cache):
    def __init__(self, db):
        super().__init__(db)
        self._make_node = db._make_node

    def store(self, graph, node, branch, turn, tick, ex, *, planning=False, validate=False):
        """Store whether a node exists, and create an object for it"""
        if ex and (graph, node) not in self.db._node_objs:
            self.db._node_objs[(graph, node)] \
                = self._make_node(self.db.graph[graph], node)
        Cache.store(self, graph, node, branch, turn, tick, ex, planning=planning, validate=validate)
        if validate:
            kc = self.keycache[graph, node, branch]
            if (
                    node not in kc or
                    not self.contains_entity_or_key(graph, node, branch, turn, tick) or
                    node not in set(self.iter_entities(graph, branch, turn, tick)) or
                    kc != set(self._slow_iter_keys(self.keys[(graph,)], branch, turn, tick))
            ):
                raise ValueError("Invalid keycache")

    def _forward_valcaches(self, graph, node, branch, turn, tick, ex, *, validate=False):
        if not ex:
            ex = None
        super()._forward_valcaches(graph, node, branch, turn, tick, ex, validate=validate)

    def _store(self, graph, node, branch, turn, tick, ex, *, planning=False):
        if not ex:
            ex = None
        return super()._store(graph, node, branch, turn, tick, ex, planning=planning)

    def _update_keycache(self, graph, node, branch, turn, tick, ex, *, validate=False):
        if not ex:
            ex = None
        return super()._update_keycache(graph, node, branch, turn, tick, ex, validate=validate)


class EdgesCache(Cache):
    __slots__ = ['db', 'parents', 'keys', 'keycache', 'branches', 'shallow', 'shallower',
                 'origcache', 'destcache', 'predecessors']

    @property
    def successors(self):
        return self.parents

    def __init__(self, db):
        Cache.__init__(self, db)
        self.destcache = PickyDefaultDict(TurnDict)
        self.origcache = PickyDefaultDict(TurnDict)
        self.predecessors = StructuredDefaultDict(3, TurnDict)

    def _slow_iter_successors(self, cache, branch, turn, tick):
        for dest, dests in cache.items():
            for idx in self._slow_iter_keys(dests, branch, turn, tick):
                yield dest
                break

    def _slow_iter_predecessors(self, cache, branch, turn, tick):
        for orig, origs in cache.items():
            for idx in self._slow_iter_keys(origs, branch, turn, tick):
                yield orig
                break

    def _forward_destcache(self, graph, orig, branch, turn, tick):
        return self._forward_keycachelike(
            self.destcache, self.successors, self._slow_iter_successors, (graph, orig), branch, turn, tick
        )

    def _update_destcache(self, graph, orig, branch, turn, tick, dest, value):
        kc = self._forward_destcache(graph, orig, branch, turn, tick)
        if value is None:
            kc.discard(dest)
        else:
            kc.add(dest)
        return kc

    def _forward_origcache(self, graph, dest, branch, turn, tick):
        return self._forward_keycachelike(
            self.origcache, self.predecessors, self._slow_iter_predecessors, (graph, dest), branch, turn, tick
        )

    def _update_origcache(self, graph, dest, branch, turn, tick, orig, value):
        kc = self._forward_origcache(graph, dest, branch, turn, tick)
        if value is None:
            kc.discard(orig)
        else:
            kc.add(orig)
        return kc

    def iter_successors(self, graph, orig, branch, turn, tick):
        self._forward_destcache(graph, orig, branch, turn, tick)
        try:
            succs = self.destcache[(graph, orig, branch)][turn][tick]
        except KeyError:
            return
        yield from succs

    def iter_predecessors(self, graph, dest, branch, turn, tick):
        self._forward_origcache(graph, dest, branch, turn, tick)
        try:
            preds = self.origcache[(graph, dest, branch)][turn][tick]
        except KeyError:
            return
        yield from preds

    def count_successors(self, graph, orig, branch, turn, tick):
        self._forward_destcache(graph, orig, branch, turn, tick)
        try:
            return len(self.destcache[(graph, orig, branch)][turn][tick])
        except KeyError:
            return 0

    def count_predecessors(self, graph, dest, branch, turn, tick):
        self._forward_origcache(graph, dest, branch, turn, tick)
        try:
            return len(self.origcache[(graph, dest, branch)][turn][tick])
        except KeyError:
            return 0

    def has_successor(self, graph, orig, dest, branch, turn, tick):
        self._forward_keycachelike(
            self.destcache, self.successors, self._slow_iter_successors, (graph, orig), branch, turn, tick
        )
        return dest in self.destcache[(graph, orig, branch)][turn][tick]
    
    def has_predecessor(self, graph, dest, orig, branch, turn, tick):
        self._forward_keycachelike(
            self.origcache, self.predecessors, self._slow_iter_predecessors, (graph, dest), branch, turn, tick
        )
        return orig in self.origcache[(graph, orig, branch)][turn][tick]

    def _store(self, graph, orig, dest, idx, branch, turn, tick, ex, *, planning=False):
        if not ex:
            ex = None
        Cache._store(self, graph, orig, dest, idx, branch, turn, tick, ex, planning=planning)
        if (graph, orig, dest, idx) not in self.db._edge_objs:
            self.db._edge_objs[(graph, orig, dest, idx)] \
                = self.db._make_edge(self.db.graph[graph], orig, dest, idx)
        preds = self.predecessors[(graph, dest)][orig][idx][branch]
        if preds.has_exact_rev(turn):
            preds[turn][tick] = ex
        else:
            newp = FuturistWindowDict()
            newp[tick] = ex
            preds[turn] = newp

    def _forward_valcaches(self, graph, orig, dest, key, branch, turn, tick, ex, *, validate=False):
        super()._forward_valcaches(graph, orig, dest, key, branch, turn, tick, ex, validate=validate)
        oc = self._update_origcache(graph, dest, branch, turn, tick, orig, ex)
        dc = self._update_destcache(graph, orig, branch, turn, tick, dest, ex)
        if validate:
            if oc != set(self._slow_iter_predecessors(self.predecessors[(graph, dest)], branch, turn, tick)):
                raise ValueError("Invalid origcache")
            if dc != set(self._slow_iter_successors(self.successors[(graph, orig)], branch, turn, tick)):
                raise ValueError("Invalid destcache")<|MERGE_RESOLUTION|>--- conflicted
+++ resolved
@@ -135,11 +135,8 @@
             return self._future[0][0]
 
     def truncate(self, rev):
-<<<<<<< HEAD
-=======
         self.seek(rev)
         self._future = deque()
->>>>>>> 886702ab
 
     @property
     def beginning(self):
