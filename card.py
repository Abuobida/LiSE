# This file is part of LiSE, a framework for life simulation games.
# Copyright (c) 2013 Zachary Spector,  zacharyspector@gmail.com
from pyglet.graphics import OrderedGroup
from pyglet.sprite import Sprite
from pyglet.text import Label
from pyglet.image import AbstractImage
from util import SaveableMetaclass, PatternHolder, phi

"""Views on Effects and EffectDecks that look like cards--you know,
rectangles with letters and pictures on them."""


class Card:
    __metaclass__ = SaveableMetaclass

<<<<<<< HEAD
    def gett(self):
        if self._text is None:
            return ''
        elif self._text[0] == '@':
            return self.closet.get_text(self._text[1:])
        else:
            return self._text

    def getd(self):
        if self._display_name is None:
            return ''
        elif self._display_name[0] == '@':
            return self.closet.get_text(self._display_name[1:])
        else:
            return self._display_name

=======
>>>>>>> 5f70ce2b
    atrdic = {
        "_text": lambda self: self._rowdict["text"],
        "_display_name": lambda self: self._rowdict["display_name"],
        "image": lambda self: self.closet.get_img(self._rowdict["image"]),
        "img": lambda self: self.image,
        "text": lambda self: self.gett(),
        "display_name": lambda self: self.getd()}

    tables = [
        (
            "card",
            {
                "effect": "text not null",
                "display_name": "text not null",
                "image": "text",
                "text": "text"},
            ("effect",),
            {
                "image": ("img", "name"),
                "effect": ("effect", "name")},
            [])]

    def __init__(self, closet, effect):
        self.closet = closet
        self.effect = effect
        self.closet.carddict[str(self)] = self
        self._rowdict = self.closet.skeleton["card"][str(self.effect)]

    def __getattr__(self, attrn):
        try:
            return self.atrdic[attrn](self)
        except KeyError:
            raise AttributeError("Card has no attribute {0}".format(attrn))

    def __str__(self):
        return str(self.effect)
<<<<<<< HEAD
=======

    def gett(self):
        if self._text is None:
            return ''
        elif self._text[0] == '@':
            return self.closet.get_text(self._text[1:])
        else:
            return self._text

    def getd(self):
        if self._display_name is None:
            return ''
        elif self._display_name[0] == '@':
            return self.closet.get_text(self._display_name[1:])
        else:
            return self._display_name
>>>>>>> 5f70ce2b


class TextHolder:
    atrdic = {
<<<<<<< HEAD
        "width": lambda self: (self.cardwidget.width - 4) * self.cardwidget.style.spacing,
        "height": lambda self: self.getheight(),
        "window_left": lambda self: (self.cardwidget.x + 2) * self.cardwidget.style.spacing,
        "window_right": lambda self: self.window_left + self.width,
        "window_bot": lambda self: (self.cardwidget.window_bot + 2) * self.cardwidget.style.spacing,
        "window_top": lambda self: self.window_bot + self.height,
        "text_left": lambda self: self.window_left + self.cardwidget.style.spacing,
        "text_bot": lambda self: self.window_bot + self.cardwidget.style.spacing,
        "text_width": lambda self: self.width - self.cardwidget.style.spacing,
        "text_height": lambda self: self.height - self.cardwidget.style.spacing}
=======
        "width": lambda self:
        (self.cardwidget.width - 4) * self.cardwidget.style.spacing,
        "height": lambda self: self.getheight(),
        "window_left": lambda self:
        (self.cardwidget.x + 2) * self.cardwidget.style.spacing,
        "window_right": lambda self: self.window_left + self.width,
        "window_bot": lambda self:
        (self.cardwidget.window_bot + 2) * self.cardwidget.style.spacing,
        "window_top": lambda self: self.window_bot + self.height,
        "text_left": lambda self:
        self.window_left + self.cardwidget.style.spacing,
        "text_bot": lambda self:
        self.window_bot + self.cardwidget.style.spacing,
        "text_width": lambda self:
        self.width - self.cardwidget.style.spacing,
        "text_height": lambda self:
        self.height - self.cardwidget.style.spacing}

>>>>>>> 5f70ce2b
    def __init__(self, cardwidget):
        self.cardwidget = cardwidget
        self.batch = self.cardwidget.batch
        self.bggroup = OrderedGroup(0, self.cardwidget.textgroup)
        self.labelgroup = OrderedGroup(1, self.cardwidget.textgroup)
        self.bgimage = None
        self.bgsprite = None
        self.label = None
<<<<<<< HEAD
        def getheight():
            if isinstance(
                    self.cardwidget.base.img,
                    AbstractImage):
                return (
                    self.cardwidget.height / 2 - 4
                    * self.cardwidget.style.spacing)
            else:
                return (
                    self.cardwidget.height - 4
                    * self.cardwidget.style.spacing)
=======
>>>>>>> 5f70ce2b

    def __getattr__(self, attrn):
        try:
            return self.atrdic[attrn](self)
        except KeyError:
            raise AttributeError(
                "TextHolder instance has no attribute named {0}".format(attrn))
<<<<<<< HEAD
=======

    def getheight(self):
        if isinstance(
                self.cardwidget.base.img,
                AbstractImage):
            return (
                self.cardwidget.height / 2 - 4
                * self.cardwidget.style.spacing)
        else:
            return (
                self.cardwidget.height - 4
                * self.cardwidget.style.spacing)
>>>>>>> 5f70ce2b

    def draw(self):
        if (
                self.cardwidget.old_width != self.cardwidget.width or
                self.cardwidget.old_height != self.cardwidget.height):
            image = self.card.pats.bg_active.create_image(
                self.width, self.height)
            self.sprite = Sprite(
                image,
                self.window_left,
                self.window_bot,
                batch=self.batch,
                group=self.group)
            self.label = Label(
                self.card.text,
                self.style.fontface,
                self.style.fontsize,
                anchor_y='bottom',
                x=self.text_left,
                y=self.text_bot,
                width=self.text_width,
                height=self.text_height,
                multiline=True,
                batch=self.batch,
                group=self.labelgroup)
        else:
            self.sprite.x = self.window_left
            self.sprite.y = self.window_bot
            self.label.x = self.text_left
            self.label.y = self.text_bot


class CardWidget:
<<<<<<< HEAD
    def getwidth(self):
        if self.img is None:
            # Just a default width for now
            return 128
        else:
            # The width of the image plus some gutterspace on each side
            return self.img.width + self.style.spacing * 2

    atrdic = {
        "x": lambda self: self.hand.window_left + self.width * int(self),
=======
    atrdic = {
        "x": lambda self:
        self.hand.window_left + self.width * int(self),
>>>>>>> 5f70ce2b
        "y": lambda self: self.hand.window_bot,
        "hovered": lambda self: self.gw.hovered is self,
        "pressed": lambda self: self.gw.pressed is self,
        "grabbed": lambda self: self.gw.grabbed is self,
        "img": lambda self: self.base.img,
        "display_name": lambda self: self.base.display_name,
        "text": lambda self: self.base.text,
        "style": lambda self: self.base.style,
        "width": lambda self: self.getwidth(),
        "height": lambda self: int(self.width * phi),
        "window_left": lambda self: self.x,
        "window_right": lambda self: self.x + self.width,
        "window_bot": lambda self: self.y,
        "window_top": lambda self: self.y + self.height,
        "widget": lambda self: self,
        "state": lambda self: self.get_state_tup}

    def __init__(self, base, hand):
        self.base = base
        self.hand = hand
        self.batch = self.hand.batch
        self.supergroup = OrderedGroup(0, self.hand.cardgroup)
        self.bggroup = OrderedGroup(0, self.supergroup)
        self.imggroup = OrderedGroup(1, self.supergroup)
        self.textgroup = OrderedGroup(2, self.supergroup)
        self.closet = self.base.db
        self.window = self.hand.window
        self.grabpoint = None
        self.visible = True
        self.interactive = True
        self.hovered = False
        self.floating = False
        self.tweaks = 0
        self.pats = PatternHolder(self.base.style)
        self.bgimage = None
        self.bgsprite = None
        self.textholder = TextHolder(self)
        self.imgsprite = None
        self.old_width = -1
        self.old_height = -1

    def __int__(self):
        return self.hand.deck.index(self.base.effect)

    def __getattr__(self, attrn):
        try:
            return self.atrdic[attrn](self)
        except KeyError:
            raise AttributeError(
                "CardWidget has no attribute {0}".format(attrn))

    def __hash__(self):
        return hash(self.get_state_tup())

    def getwidth(self):
        if self.img is None:
            # Just a default width for now
            return 128
        else:
            # The width of the image plus some gutterspace on each side
            return self.img.width + self.style.spacing * 2

    def overlaps(self, x, y):
        return (
            x > self.window_left and
            x < self.window_right and
            y > self.window_bot and
            y < self.window_top)

    def save(self):
        self.base.save()

    def toggle_visibility(self):
        self.visible = not self.visible
        self.tweaks += 1

    def hide(self):
        if self.visible:
            self.toggle_visibility()

    def show(self):
        if not self.visible:
            self.toggle_visibility()

    def hovered(self):
        self.hovered = True

    def unhovered(self):
        self.hovered = False

    def on_mouse_drag(self, x, y, dx, dy, buttons, modifiers):
        if self.grabpoint is None:
            self.oldx = x
            self.oldy = y
            self.floating = True
            self.grabpoint = (x - self.x, y - self.y)
            self.hand.adjust()
        (grabx, graby) = self.grabpoint
        self.x = x - grabx + dx
        self.y = y - graby + dy

    def dropped(self, x, y, button, modifiers):
        if (
                x > self.hand.window_left and
                x < self.hand.window_right and
                y > self.hand.window_bot and
                y < self.hand.window_top):
            min_x = self.hand.window_right
            max_x = 0
            for card in self.hand:
                if card.window_left < min_x:
                    min_x = card.window_left
                if card.window_right > max_x:
                    max_x = card.window_right
                if (
                        x > card.window_left and
                        x < card.window_bot):
                    self.hand.remove(self)
                    self.hand.insert(self.hand.index(card), self)
                    break
            # I am either to the left of all cards in hand, or to the right.
            # Which edge am I closer to?
            space_left = x - min_x
            space_right = max_x - x
            self.hand.remove(self)
            if space_left < space_right:
                self.hand.insert(0, self)
            else:
                self.hand.append(self)
        self.floating = False
        self.grabpoint = None
        self.hand.adjust()

    def get_state_tup(self):
        return (
            self.display_name,
            self.text,
            self.img,
            self.visible,
            self.interactive,
            self.hovered,
            self.window_left,
            self.window_bot,
            self.tweaks)

    def delete(self):
        try:
            self.bgsprite.delete()
        except:
            pass
        self.textholder.delete()

    def draw(self):
        if (
                self.width != self.old_width or
                self.height != self.old_height):
            self.delete()
        if self.visible:
            try:
                self.bgsprite.x = self.window_left
                self.bgsprite.y = self.window_bot
            except:
                image = self.card.pats.bg_inactive.create_image(
                    self.width, self.height)
                self.sprite = Sprite(
                    image,
                    self.window_left,
                    self.window_bot,
                    batch=self.batch,
                    group=self.bggroup)
            self.textholder.draw()
        else:
            self.delete()
        self.old_width = self.width
        self.old_height = self.height


class HandIterator:
    def __init__(self, hand, carddict):
        self.hand = hand
        self.carddict = carddict
        self.deckiter = iter(hand.deck.effects)

    def __iter__(self):
        return self

    def next(self):
        effect = self.deckiter.next()
        card = self.carddict[str(effect)]
        if not hasattr(card, 'widget'):
            card.widget = CardWidget(card, self.hand)
        return card.widget


class Hand:
    """A view onto an EffectDeck that shows every card in it, in the same
order."""
    __metaclass__ = SaveableMetaclass
    tables = [
        ("hand",
         {"window": "text not null default 'Main'",
          "effect_deck": "text not null",
          "left": "float not null",
          "right": "float not null",
          "top": "float not null",
          "bot": "float not null",
          "style": "text not null default 'BigLight'",
          "visible": "boolean default 1",
          "interactive": "boolean default 1"},
         ("window", "effect_deck"),
         {"window": ("window", "name"),
          "effect_deck": ("effect_deck", "deck"),
          "style": ("style", "name")},
         [])]

    def __init__(self, window, deck):
        self.window = window
        self.closet = self.window.closet
        self.batch = self.window.batch
        self.cardgroup = OrderedGroup(
            self.window.hand_order, self.window.cardgroup)
        self.window.hand_order += 1
        self.deck = deck

    def __hash__(self):
        return hash(self.get_state_tup())

    def __iter__(self):
        return HandIterator(self, self.window.carddict)

    def __getattr__(self, attrn):
        if attrn == "_rowdict":
            return self.closet.skeleton[str(self.window)][str(self.deck)]
        elif attrn in (
                "left_prop", "right_prop", "top_prop",
                "bot_prop", "visible", "interactive"):
            return self._rowdict[attrn]
        elif attrn == "style":
            return self.closet.get_style(self._rowdict["style"])
        elif attrn == "board":
            return self.window.board
        elif attrn == "hovered":
            return self.window.hovered is self
        elif attrn == "window_left":
            try:
                return int(self.left_prop * self.window.width)
            except AttributeError:
                return 0
        elif attrn == "window_right":
            try:
                return int(self.right_prop * self.window.width)
            except AttributeError:
                return 0
        elif attrn == "window_bot":
            try:
                return int(self.bot_prop * self.window.height)
            except AttributeError:
                return 0
        elif attrn == "window_top":
            try:
                return int(self.top_prop * self.window.height)
            except AttributeError:
                return 0
        elif attrn == "on_screen":
            return (
                self.window_right > 0 and
                self.window_left < self.window.width and
                self.window_top > 0 and
                self.window_bot < self.window.height)
        else:
            raise AttributeError(
                "Hand has no attribute named {0}".format(attrn))

    def __len__(self):
        return len(self.deck)

    def __str__(self):
        return str(self.deck)

    def _translate_index(self, idx):
        if idx > 0 and idx < len(self):
            return idx
        elif idx >= len(self):
            raise IndexError(
                "Index {0} in Hand {1} out of range.".format(
                    idx, self.name))
        while idx < 0:
            idx += len(self)
        return idx

    def append(self, card):
        eff = card.effect
        self.deck.append(eff)

    def insert(self, i, card):
        eff = card.effect
        self.deck.insert(i, eff)

    def remove(self, card):
        eff = card.effect
        self.deck.remove(eff)

    def index(self, card):
        return self.deck.index(card.effect)

    def pop(self, i=None):
        return self.deck.pop(i).card

    def adjust(self):
        if len(self) == 0:
            return
        windobot = self.window_bot + self.style.spacing
        prev_right = self.window_left
        for card in iter(self):
            if card.widget is not None and card.widget.floating:
                continue
            card.hand = self
            x = prev_right + self.style.spacing
            if card.widget is None:
                card.widget = CardWidget(card, self)
            else:
                card.widget.x = x
                card.widget.y = windobot
            prev_right = x + card.widget.width

    def overlaps(self, x, y):
        return (
            self.visible and
            self.interactive and
            x > self.window_left and
            x < self.window_right and
            y > self.window_bot and
            y < self.window_top)

    def draw(self):
        for card in iter(self):
            card.draw()<|MERGE_RESOLUTION|>--- conflicted
+++ resolved
@@ -13,25 +13,6 @@
 class Card:
     __metaclass__ = SaveableMetaclass
 
-<<<<<<< HEAD
-    def gett(self):
-        if self._text is None:
-            return ''
-        elif self._text[0] == '@':
-            return self.closet.get_text(self._text[1:])
-        else:
-            return self._text
-
-    def getd(self):
-        if self._display_name is None:
-            return ''
-        elif self._display_name[0] == '@':
-            return self.closet.get_text(self._display_name[1:])
-        else:
-            return self._display_name
-
-=======
->>>>>>> 5f70ce2b
     atrdic = {
         "_text": lambda self: self._rowdict["text"],
         "_display_name": lambda self: self._rowdict["display_name"],
@@ -68,8 +49,6 @@
 
     def __str__(self):
         return str(self.effect)
-<<<<<<< HEAD
-=======
 
     def gett(self):
         if self._text is None:
@@ -86,23 +65,10 @@
             return self.closet.get_text(self._display_name[1:])
         else:
             return self._display_name
->>>>>>> 5f70ce2b
 
 
 class TextHolder:
     atrdic = {
-<<<<<<< HEAD
-        "width": lambda self: (self.cardwidget.width - 4) * self.cardwidget.style.spacing,
-        "height": lambda self: self.getheight(),
-        "window_left": lambda self: (self.cardwidget.x + 2) * self.cardwidget.style.spacing,
-        "window_right": lambda self: self.window_left + self.width,
-        "window_bot": lambda self: (self.cardwidget.window_bot + 2) * self.cardwidget.style.spacing,
-        "window_top": lambda self: self.window_bot + self.height,
-        "text_left": lambda self: self.window_left + self.cardwidget.style.spacing,
-        "text_bot": lambda self: self.window_bot + self.cardwidget.style.spacing,
-        "text_width": lambda self: self.width - self.cardwidget.style.spacing,
-        "text_height": lambda self: self.height - self.cardwidget.style.spacing}
-=======
         "width": lambda self:
         (self.cardwidget.width - 4) * self.cardwidget.style.spacing,
         "height": lambda self: self.getheight(),
@@ -121,7 +87,6 @@
         "text_height": lambda self:
         self.height - self.cardwidget.style.spacing}
 
->>>>>>> 5f70ce2b
     def __init__(self, cardwidget):
         self.cardwidget = cardwidget
         self.batch = self.cardwidget.batch
@@ -130,20 +95,6 @@
         self.bgimage = None
         self.bgsprite = None
         self.label = None
-<<<<<<< HEAD
-        def getheight():
-            if isinstance(
-                    self.cardwidget.base.img,
-                    AbstractImage):
-                return (
-                    self.cardwidget.height / 2 - 4
-                    * self.cardwidget.style.spacing)
-            else:
-                return (
-                    self.cardwidget.height - 4
-                    * self.cardwidget.style.spacing)
-=======
->>>>>>> 5f70ce2b
 
     def __getattr__(self, attrn):
         try:
@@ -151,8 +102,6 @@
         except KeyError:
             raise AttributeError(
                 "TextHolder instance has no attribute named {0}".format(attrn))
-<<<<<<< HEAD
-=======
 
     def getheight(self):
         if isinstance(
@@ -165,7 +114,6 @@
             return (
                 self.cardwidget.height - 4
                 * self.cardwidget.style.spacing)
->>>>>>> 5f70ce2b
 
     def draw(self):
         if (
@@ -199,22 +147,9 @@
 
 
 class CardWidget:
-<<<<<<< HEAD
-    def getwidth(self):
-        if self.img is None:
-            # Just a default width for now
-            return 128
-        else:
-            # The width of the image plus some gutterspace on each side
-            return self.img.width + self.style.spacing * 2
-
-    atrdic = {
-        "x": lambda self: self.hand.window_left + self.width * int(self),
-=======
     atrdic = {
         "x": lambda self:
         self.hand.window_left + self.width * int(self),
->>>>>>> 5f70ce2b
         "y": lambda self: self.hand.window_bot,
         "hovered": lambda self: self.gw.hovered is self,
         "pressed": lambda self: self.gw.pressed is self,
