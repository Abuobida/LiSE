--- conflicted
+++ resolved
@@ -79,25 +79,7 @@
     def get_texture(self):
         return self.tex
 
-<<<<<<< HEAD
-=======
-    def getwidth(self):
-        """Return the underlying texture's width."""
-        return self.tex.width
 
-    def getheight(self):
-        """Return the underlying texture's height."""
-        return self.tex.height
-
-    def tabdict(self):
-        return {
-            "img": {
-                "name": self.name,
-                "path": self.path,
-                "rltile": self.rltile}}
-
-
->>>>>>> c24e6609
 def load_rltile(db, name, path):
     """Load a Windows bitmap, and replace ffGll -> 00Gll and ff. -> 00."""
     badimg = image(path)
